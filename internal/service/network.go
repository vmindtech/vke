package service

import (
	"bytes"
	"context"
	"encoding/json"
	"fmt"
	"io"
	"log"
	"net/http"
	"net/http/httputil"

	"github.com/sirupsen/logrus"
	"github.com/vmindtech/vke/config"
	"github.com/vmindtech/vke/internal/dto/request"
	"github.com/vmindtech/vke/internal/dto/resource"
)

type INetworkService interface {
	ListSubnetByName(ctx context.Context, subnetName, authToken string) (resource.ListSubnetByNameResponse, error)
	GetNetworkID(ctx context.Context, authToken, subnetID string) (resource.GetNetworkIdResponse, error)
	CreateSecurityGroup(ctx context.Context, authToken string, req request.CreateSecurityGroupRequest) (resource.CreateSecurityGroupResponse, error)
	CreateNetworkPort(ctx context.Context, authToken string, req request.CreateNetworkPortRequest) (resource.CreateNetworkPortResponse, error)
	CreateSecurityGroupRuleForIP(ctx context.Context, authToken string, req request.CreateSecurityGroupRuleForIpRequest) error
	CreateSecurityGroupRuleForSG(ctx context.Context, authToken string, req request.CreateSecurityGroupRuleForSgRequest) error
	CreateFloatingIP(ctx context.Context, authToken string, req request.CreateFloatingIPRequest) (resource.CreateFloatingIPResponse, error)
	DeleteSecurityGroup(ctx context.Context, authToken, clusterSecurityGroupId string) error
	DeleteFloatingIP(ctx context.Context, authToken, floatingIPID string) error
	DeleteNetworkPort(ctx context.Context, authToken string, portID string) error
	GetSecurityGroupByID(ctx context.Context, authToken, securityGroupID string) (resource.GetSecurityGroupResponse, error)
	GetSubnetByID(ctx context.Context, authToken, subnetID string) (resource.SubnetResponse, error)
<<<<<<< HEAD
	GetComputeNetworkPorts(ctx context.Context, authToken, instanceID string) (resource.NetworkPortsResponse, error)
=======
	GetComputePortId(ctx context.Context, authToken, computeID string) (resource.GetComputePortIdResponse, error)
>>>>>>> 6c6f25a5
}

type networkService struct {
	logger *logrus.Logger
}

func NewNetworkService(logger *logrus.Logger) INetworkService {
	return &networkService{
		logger: logger,
	}
}

func (ns *networkService) ListSubnetByName(ctx context.Context, subnetName, authToken string) (resource.ListSubnetByNameResponse, error) {
	r, err := http.NewRequest("GET", fmt.Sprintf("%s/%s?name=%s", config.GlobalConfig.GetEndpointsConfig().NetworkEndpoint, subnetsPath, subnetName), nil)
	if err != nil {
		ns.logger.Errorf("failed to create request, error: %v", err)
		return resource.ListSubnetByNameResponse{}, err
	}
	r.Header.Add("X-Auth-Token", authToken)
	r.Header.Add("Content-Type", "application/json")

	client := &http.Client{}
	resp, err := client.Do(r)
	if err != nil {
		ns.logger.Errorf("failed to send request, error: %v", err)
		return resource.ListSubnetByNameResponse{}, err
	}
	defer resp.Body.Close()

	if resp.StatusCode != http.StatusOK {
		ns.logger.Errorf("failed to list subnet, status code: %v, error msg: %v", resp.StatusCode, resp.Status)
		return resource.ListSubnetByNameResponse{}, fmt.Errorf("failed to list subnet, status code: %v, error msg: %v", resp.StatusCode, resp.Status)
	}

	var respDecoder resource.ListSubnetByNameResponse

	err = json.NewDecoder(resp.Body).Decode(&respDecoder)
	if err != nil {
		ns.logger.Errorf("failed to decode response, error: %v", err)
		return resource.ListSubnetByNameResponse{}, err
	}

	return respDecoder, nil
}

func (ns *networkService) GetNetworkID(ctx context.Context, authToken, subnetID string) (resource.GetNetworkIdResponse, error) {
	r, err := http.NewRequest("GET", fmt.Sprintf("%s/%s/%s", config.GlobalConfig.GetEndpointsConfig().NetworkEndpoint, subnetsPath, subnetID), nil)
	if err != nil {
		ns.logger.Errorf("failed to create request, error: %v", err)
		return resource.GetNetworkIdResponse{}, err
	}
	r.Header.Add("X-Auth-Token", authToken)
	r.Header.Add("Content-Type", "application/json")

	client := &http.Client{}
	resp, err := client.Do(r)
	if err != nil {
		ns.logger.Errorf("failed to send request, error: %v", err)
		return resource.GetNetworkIdResponse{}, err
	}
	defer resp.Body.Close()

	if resp.StatusCode != http.StatusOK {
		ns.logger.Errorf("failed to list subnet, status code: %v, error msg: %v", resp.StatusCode, resp.Status)
		return resource.GetNetworkIdResponse{}, fmt.Errorf("failed to list subnet, status code: %v, error msg: %v", resp.StatusCode, resp.Status)
	}

	var respDecoder resource.GetNetworkIdResponse

	err = json.NewDecoder(resp.Body).Decode(&respDecoder)
	if err != nil {
		ns.logger.Errorf("failed to decode response, error: %v", err)
		return resource.GetNetworkIdResponse{}, err
	}

	return respDecoder, nil
}

func (ns *networkService) CreateSecurityGroup(ctx context.Context, authToken string, req request.CreateSecurityGroupRequest) (resource.CreateSecurityGroupResponse, error) {
	data, err := json.Marshal(req)
	if err != nil {
		ns.logger.Errorf("failed to marshal request, error: %v", err)
		return resource.CreateSecurityGroupResponse{}, err
	}
	r, err := http.NewRequest("POST", fmt.Sprintf("%s/%s", config.GlobalConfig.GetEndpointsConfig().NetworkEndpoint, securityGroupPath), bytes.NewBuffer(data))
	if err != nil {
		ns.logger.Errorf("failed to create request, error: %v", err)
		return resource.CreateSecurityGroupResponse{}, err
	}
	r.Header.Add("X-Auth-Token", authToken)
	r.Header.Add("Content-Type", "application/json")

	client := &http.Client{}
	resp, err := client.Do(r)
	if err != nil {
		ns.logger.Errorf("failed to send request, error: %v", err)
		return resource.CreateSecurityGroupResponse{}, err
	}
	defer resp.Body.Close()

	if resp.StatusCode != http.StatusCreated {
		ns.logger.Errorf("failed to create security group, status code: %v, error msg: %v", resp.StatusCode, resp.Status)
		return resource.CreateSecurityGroupResponse{}, fmt.Errorf("failed to create security group, status code: %v, error msg: %v", resp.StatusCode, resp.Status)
	}

	var respDecoder resource.CreateSecurityGroupResponse

	err = json.NewDecoder(resp.Body).Decode(&respDecoder)
	if err != nil {
		ns.logger.Errorf("failed to decode response, error: %v", err)
		return resource.CreateSecurityGroupResponse{}, err
	}

	return respDecoder, nil
}

func (ns *networkService) CreateNetworkPort(ctx context.Context, authToken string, req request.CreateNetworkPortRequest) (resource.CreateNetworkPortResponse, error) {
	data, err := json.Marshal(req)
	if err != nil {
		ns.logger.Errorf("failed to marshal request, error: %v", err)
		return resource.CreateNetworkPortResponse{}, err
	}
	r, err := http.NewRequest("POST", fmt.Sprintf("%s/%s", config.GlobalConfig.GetEndpointsConfig().NetworkEndpoint, networkPort), bytes.NewBuffer(data))
	if err != nil {
		ns.logger.Errorf("failed to create request, error: %v", err)
		return resource.CreateNetworkPortResponse{}, err
	}
	r.Header.Add("X-Auth-Token", authToken)
	r.Header.Add("Content-Type", "application/json")

	client := &http.Client{}
	resp, err := client.Do(r)
	if err != nil {
		ns.logger.Errorf("failed to send request, error: %v", err)
		return resource.CreateNetworkPortResponse{}, err
	}
	defer resp.Body.Close()

	if resp.StatusCode != http.StatusCreated {
		ns.logger.Errorf("failed to create network port, status code: %v, error msg: %v", resp.StatusCode, resp.Status)
		return resource.CreateNetworkPortResponse{}, fmt.Errorf("failed to create network port, status code: %v, error msg: %v", resp.StatusCode, resp.Status)
	}

	var respDecoder resource.CreateNetworkPortResponse

	err = json.NewDecoder(resp.Body).Decode(&respDecoder)
	if err != nil {
		ns.logger.Errorf("failed to decode response, error: %v", err)
		return resource.CreateNetworkPortResponse{}, err
	}

	return respDecoder, nil
}

func (ns *networkService) CreateSecurityGroupRuleForIP(ctx context.Context, authToken string, req request.CreateSecurityGroupRuleForIpRequest) error {
	data, err := json.Marshal(req)
	if err != nil {
		ns.logger.Errorf("failed to marshal request, error: %v", err)
		return err
	}
	r, err := http.NewRequest("POST", fmt.Sprintf("%s/%s", config.GlobalConfig.GetEndpointsConfig().NetworkEndpoint, SecurityGroupRulesPath), bytes.NewBuffer(data))
	if err != nil {
		ns.logger.Errorf("failed to create request, error: %v", err)
		return err
	}
	r.Header.Add("X-Auth-Token", authToken)
	r.Header.Add("Content-Type", "application/json")

	client := &http.Client{}
	resp, err := client.Do(r)
	if err != nil {
		ns.logger.Errorf("failed to send request, error: %v", err)
		return err
	}
	defer resp.Body.Close()

	if resp.StatusCode != http.StatusCreated {
		b, err := httputil.DumpResponse(resp, true)
		if err != nil {
			log.Fatalln(err)
		}

		ns.logger.Errorf("failed to create security group rule, status code: %v, error msg: %v", resp.StatusCode, string(b))
		return fmt.Errorf("failed to create security group rule, status code: %v, error msg: %v", resp.StatusCode, string(b))
	}
	return nil
}

func (ns *networkService) CreateSecurityGroupRuleForSG(ctx context.Context, authToken string, req request.CreateSecurityGroupRuleForSgRequest) error {
	data, err := json.Marshal(req)
	if err != nil {
		ns.logger.Errorf("failed to marshal request, error: %v", err)
		return err
	}
	r, err := http.NewRequest("POST", fmt.Sprintf("%s/%s", config.GlobalConfig.GetEndpointsConfig().NetworkEndpoint, SecurityGroupRulesPath), bytes.NewBuffer(data))
	if err != nil {
		ns.logger.Errorf("failed to create request, error: %v", err)
		return err
	}
	r.Header.Add("X-Auth-Token", authToken)
	r.Header.Add("Content-Type", "application/json")

	client := &http.Client{}
	resp, err := client.Do(r)
	if err != nil {
		ns.logger.Errorf("failed to send request, error: %v", err)
		return err
	}
	defer resp.Body.Close()

	if resp.StatusCode != http.StatusCreated {
		b, err := httputil.DumpResponse(resp, true)
		if err != nil {
			log.Fatalln(err)
		}

		ns.logger.Errorf("failed to create security group rule, status code: %v, error msg: %v", resp.StatusCode, string(b))
		return fmt.Errorf("failed to create security group rule, status code: %v, error msg: %v", resp.StatusCode, string(b))
	}
	return nil
}

func (ns *networkService) CreateFloatingIP(ctx context.Context, authToken string, req request.CreateFloatingIPRequest) (resource.CreateFloatingIPResponse, error) {
	data, err := json.Marshal(req)
	if err != nil {
		ns.logger.Errorf("failed to marshal request, error: %v", err)
		return resource.CreateFloatingIPResponse{}, err
	}
	r, err := http.NewRequest("POST", fmt.Sprintf("%s/%s", config.GlobalConfig.GetEndpointsConfig().NetworkEndpoint, floatingIPPath), bytes.NewBuffer(data))
	if err != nil {
		ns.logger.Errorf("failed to create request, error: %v", err)
		return resource.CreateFloatingIPResponse{}, err
	}

	r.Header.Add("X-Auth-Token", authToken)
	r.Header.Add("Content-Type", "application/json")

	client := &http.Client{}
	resp, err := client.Do(r)
	if err != nil {
		ns.logger.Errorf("failed to send request, error: %v", err)
		return resource.CreateFloatingIPResponse{}, err
	}

	defer resp.Body.Close()

	if resp.StatusCode != http.StatusCreated {
		ns.logger.Errorf("failed to create floating ip, status code: %v, error msg: %v", resp.StatusCode, resp.Status)
		b, err := httputil.DumpResponse(resp, true)
		if err != nil {
			log.Fatalln(err)
		}
		return resource.CreateFloatingIPResponse{}, fmt.Errorf("failed to create floating ip, status code: %v, error msg: %v, full msg: %v", resp.StatusCode, resp.Status, string(b))
	}

	var respDecoder resource.CreateFloatingIPResponse
	err = json.NewDecoder(resp.Body).Decode(&respDecoder)
	if err != nil {
		ns.logger.Errorf("failed to decode response, error: %v", err)
		return resource.CreateFloatingIPResponse{}, err
	}
	return respDecoder, nil
}

func (ns *networkService) DeleteSecurityGroup(ctx context.Context, authToken, clusterSecurityGroupId string) error {
	r, err := http.NewRequest("DELETE", fmt.Sprintf("%s/%s/%s", config.GlobalConfig.GetEndpointsConfig().NetworkEndpoint, securityGroupPath, clusterSecurityGroupId), nil)
	if err != nil {
		ns.logger.Errorf("failed to create request, error: %v", err)
		return err
	}

	r.Header.Add("X-Auth-Token", authToken)

	client := &http.Client{}
	resp, err := client.Do(r)
	if err != nil {
		ns.logger.Errorf("failed to send request, error: %v", err)
		return err
	}

	defer resp.Body.Close()

	if resp.StatusCode != http.StatusNoContent {
		return fmt.Errorf("failed to delete security group, status code: %v, error msg: %v", resp.StatusCode, resp.Status)
	}

	return nil
}

func (ns *networkService) DeleteFloatingIP(ctx context.Context, authToken, floatingIPID string) error {
	r, err := http.NewRequest("DELETE", fmt.Sprintf("%s/%s/%s", config.GlobalConfig.GetEndpointsConfig().NetworkEndpoint, floatingIPPath, floatingIPID), nil)
	if err != nil {
		ns.logger.Errorf("failed to create request, error: %v", err)
		return err
	}

	r.Header.Add("X-Auth-Token", authToken)

	client := &http.Client{}
	resp, err := client.Do(r)
	if err != nil {
		ns.logger.Errorf("failed to send request, error: %v", err)
		return err
	}

	defer resp.Body.Close()

	if resp.StatusCode != http.StatusNoContent {
		return fmt.Errorf("failed to delete floating ip, status code: %v, error msg: %v", resp.StatusCode, resp.Status)
	}
	return nil
}

func (ns *networkService) GetSecurityGroupByID(ctx context.Context, authToken, securityGroupID string) (resource.GetSecurityGroupResponse, error) {
	r, err := http.NewRequest("GET", fmt.Sprintf("%s/%s/%s", config.GlobalConfig.GetEndpointsConfig().NetworkEndpoint, securityGroupPath, securityGroupID), nil)
	if err != nil {
		ns.logger.Errorf("failed to create request, error: %v", err)
		return resource.GetSecurityGroupResponse{}, err
	}

	r.Header.Add("X-Auth-Token", authToken)

	client := &http.Client{}
	resp, err := client.Do(r)
	if err != nil {
		ns.logger.Errorf("failed to send request, error: %v", err)
		return resource.GetSecurityGroupResponse{}, err
	}

	defer resp.Body.Close()

	if resp.StatusCode != http.StatusOK {
		ns.logger.Errorf("failed to list security group, status code: %v, error msg: %v", resp.StatusCode, resp.Status)
		return resource.GetSecurityGroupResponse{}, fmt.Errorf("failed to list security group, status code: %v, error msg: %v", resp.StatusCode, resp.Status)
	}

	body, err := io.ReadAll(resp.Body)
	if err != nil {
		ns.logger.Errorf("failed to read response body, error: %v", err)
		return resource.GetSecurityGroupResponse{}, err
	}
	var respData resource.GetSecurityGroupResponse
	err = json.Unmarshal([]byte(body), &respData)
	if err != nil {
		ns.logger.Errorf("failed to unmarshal response body, error: %v", err)
		return resource.GetSecurityGroupResponse{}, err
	}

	return respData, nil
}

func (ns *networkService) GetSubnetByID(ctx context.Context, authToken, subnetID string) (resource.SubnetResponse, error) {
	r, err := http.NewRequest("GET", fmt.Sprintf("%s/%s/%s", config.GlobalConfig.GetEndpointsConfig().NetworkEndpoint, subnetsPath, subnetID), nil)
	if err != nil {
		ns.logger.Errorf("failed to create request, error: %v", err)
		return resource.SubnetResponse{}, err
	}

	r.Header.Add("X-Auth-Token", authToken)

	client := &http.Client{}
	resp, err := client.Do(r)
	if err != nil {
		ns.logger.Errorf("failed to send request, error: %v", err)
		return resource.SubnetResponse{}, err
	}

	defer resp.Body.Close()

	if resp.StatusCode != http.StatusOK {
		ns.logger.Errorf("failed to list subnet, status code: %v, error msg: %v", resp.StatusCode, resp.Status)
		return resource.SubnetResponse{}, fmt.Errorf("failed to list subnet, status code: %v, error msg: %v", resp.StatusCode, resp.Status)
	}

	body, err := io.ReadAll(resp.Body)
	if err != nil {
		ns.logger.Errorf("failed to read response body, error: %v", err)
		return resource.SubnetResponse{}, err
	}
	var respData resource.SubnetResponse
	err = json.Unmarshal([]byte(body), &respData)
	if err != nil {
		ns.logger.Errorf("failed to unmarshal response body, error: %v", err)
		return resource.SubnetResponse{}, err
	}

	return respData, nil
}
<<<<<<< HEAD
func (ns *networkService) GetComputeNetworkPorts(ctx context.Context, authToken, instanceID string) (resource.NetworkPortsResponse, error) {
	getNetworkDetail, err := http.NewRequest("GET", fmt.Sprintf("%s/%s/%s/%s", config.GlobalConfig.GetEndpointsConfig().ComputeEndpoint, computePath, instanceID, osInterfacePath), nil)
	if err != nil {
		ns.logger.Errorf("failed to create request, error: %v", err)
		return resource.NetworkPortsResponse{}, err
	}
	getNetworkDetail.Header.Add("X-Auth-Token", authToken)

	client := &http.Client{}
	resp, err := client.Do(getNetworkDetail)
	if err != nil {
		ns.logger.Errorf("failed to send request, error: %v", err)
		return resource.NetworkPortsResponse{}, err
=======

func (cs *networkService) GetComputePortId(ctx context.Context, authToken, computeID string) (resource.GetComputePortIdResponse, error) {
	r, err := http.NewRequest("GET", fmt.Sprintf("%s/%s/%s/%s", config.GlobalConfig.GetEndpointsConfig().ComputeEndpoint, computePath, computeID, osInterfacePath), nil)
	if err != nil {
		cs.logger.Errorf("failed to create request, error: %v", err)
		return resource.GetComputePortIdResponse{}, err
	}

	r.Header.Add("X-Auth-Token", authToken)

	client := &http.Client{}
	resp, err := client.Do(r)
	if err != nil {
		cs.logger.Errorf("failed to send request, error: %v", err)
		return resource.GetComputePortIdResponse{}, err
>>>>>>> 6c6f25a5
	}

	defer resp.Body.Close()

	if resp.StatusCode != http.StatusOK {
<<<<<<< HEAD
		ns.logger.Errorf("failed to list interface, status code: %v, error msg: %v", resp.StatusCode, resp.Status)
		return resource.NetworkPortsResponse{}, fmt.Errorf("failed to list interface, status code: %v, error msg: %v", resp.StatusCode, resp.Status)
=======
		cs.logger.Errorf("failed to list interface, status code: %v, error msg: %v", resp.StatusCode, resp.Status)
		return resource.GetComputePortIdResponse{}, fmt.Errorf("failed to list interface, status code: %v, error msg: %v", resp.StatusCode, resp.Status)
>>>>>>> 6c6f25a5
	}

	body, err := io.ReadAll(resp.Body)
	if err != nil {
<<<<<<< HEAD
		ns.logger.Errorf("failed to read response body, error: %v", err)
		return resource.NetworkPortsResponse{}, err
=======
		cs.logger.Errorf("failed to read response body, error: %v", err)
		return resource.GetComputePortIdResponse{}, err
>>>>>>> 6c6f25a5
	}
	var respData map[string][]map[string]interface{}
	err = json.Unmarshal([]byte(body), &respData)
	if err != nil {
<<<<<<< HEAD
		ns.logger.Errorf("failed to unmarshal response body, error: %v", err)
		return resource.NetworkPortsResponse{}, err
	}

	attachments := respData["interfaceAttachments"]
	var portIDs resource.NetworkPortsResponse
	for _, attachment := range attachments {
		portIDs.Ports = append(portIDs.Ports, attachment["port_id"].(string))
	}
	return portIDs, nil

}
func (ns *networkService) DeleteNetworkPort(ctx context.Context, authToken string, portID string) error {
	r, err := http.NewRequest("DELETE", fmt.Sprintf("%s/%s/%s", config.GlobalConfig.GetEndpointsConfig().NetworkEndpoint, networkPort, portID), nil)
	if err != nil {
		ns.logger.Errorf("failed to create request, error: %v", err)
		return err
	}
	r.Header.Add("X-Auth-Token", authToken)

	client := &http.Client{}
	resp, err := client.Do(r)
	if err != nil {
		ns.logger.Errorf("failed to send request, error: %v", err)
		return err
	}

	defer resp.Body.Close()

	if resp.StatusCode != http.StatusNoContent {
		ns.logger.Errorf("failed to delete network port, status code: %v, error msg: %v", resp.StatusCode, resp.Status)
		return fmt.Errorf("failed to delete network port, status code: %v, error msg: %v", resp.StatusCode, resp.Status)
	}

	return nil
=======
		cs.logger.Errorf("failed to unmarshal response body, error: %v", err)
		return resource.GetComputePortIdResponse{}, err
	}

	attachments := respData["interfaceAttachments"]

	portId := attachments[0]["port_id"].(string)

	respPort := resource.GetComputePortIdResponse{
		PortId: portId,
	}

	return respPort, nil
>>>>>>> 6c6f25a5
}<|MERGE_RESOLUTION|>--- conflicted
+++ resolved
@@ -29,11 +29,7 @@
 	DeleteNetworkPort(ctx context.Context, authToken string, portID string) error
 	GetSecurityGroupByID(ctx context.Context, authToken, securityGroupID string) (resource.GetSecurityGroupResponse, error)
 	GetSubnetByID(ctx context.Context, authToken, subnetID string) (resource.SubnetResponse, error)
-<<<<<<< HEAD
 	GetComputeNetworkPorts(ctx context.Context, authToken, instanceID string) (resource.NetworkPortsResponse, error)
-=======
-	GetComputePortId(ctx context.Context, authToken, computeID string) (resource.GetComputePortIdResponse, error)
->>>>>>> 6c6f25a5
 }
 
 type networkService struct {
@@ -422,7 +418,7 @@
 
 	return respData, nil
 }
-<<<<<<< HEAD
+
 func (ns *networkService) GetComputeNetworkPorts(ctx context.Context, authToken, instanceID string) (resource.NetworkPortsResponse, error) {
 	getNetworkDetail, err := http.NewRequest("GET", fmt.Sprintf("%s/%s/%s/%s", config.GlobalConfig.GetEndpointsConfig().ComputeEndpoint, computePath, instanceID, osInterfacePath), nil)
 	if err != nil {
@@ -436,51 +432,23 @@
 	if err != nil {
 		ns.logger.Errorf("failed to send request, error: %v", err)
 		return resource.NetworkPortsResponse{}, err
-=======
-
-func (cs *networkService) GetComputePortId(ctx context.Context, authToken, computeID string) (resource.GetComputePortIdResponse, error) {
-	r, err := http.NewRequest("GET", fmt.Sprintf("%s/%s/%s/%s", config.GlobalConfig.GetEndpointsConfig().ComputeEndpoint, computePath, computeID, osInterfacePath), nil)
-	if err != nil {
-		cs.logger.Errorf("failed to create request, error: %v", err)
-		return resource.GetComputePortIdResponse{}, err
-	}
-
-	r.Header.Add("X-Auth-Token", authToken)
-
-	client := &http.Client{}
-	resp, err := client.Do(r)
-	if err != nil {
-		cs.logger.Errorf("failed to send request, error: %v", err)
-		return resource.GetComputePortIdResponse{}, err
->>>>>>> 6c6f25a5
 	}
 
 	defer resp.Body.Close()
 
 	if resp.StatusCode != http.StatusOK {
-<<<<<<< HEAD
 		ns.logger.Errorf("failed to list interface, status code: %v, error msg: %v", resp.StatusCode, resp.Status)
 		return resource.NetworkPortsResponse{}, fmt.Errorf("failed to list interface, status code: %v, error msg: %v", resp.StatusCode, resp.Status)
-=======
-		cs.logger.Errorf("failed to list interface, status code: %v, error msg: %v", resp.StatusCode, resp.Status)
-		return resource.GetComputePortIdResponse{}, fmt.Errorf("failed to list interface, status code: %v, error msg: %v", resp.StatusCode, resp.Status)
->>>>>>> 6c6f25a5
 	}
 
 	body, err := io.ReadAll(resp.Body)
 	if err != nil {
-<<<<<<< HEAD
 		ns.logger.Errorf("failed to read response body, error: %v", err)
 		return resource.NetworkPortsResponse{}, err
-=======
-		cs.logger.Errorf("failed to read response body, error: %v", err)
-		return resource.GetComputePortIdResponse{}, err
->>>>>>> 6c6f25a5
 	}
 	var respData map[string][]map[string]interface{}
 	err = json.Unmarshal([]byte(body), &respData)
 	if err != nil {
-<<<<<<< HEAD
 		ns.logger.Errorf("failed to unmarshal response body, error: %v", err)
 		return resource.NetworkPortsResponse{}, err
 	}
@@ -516,19 +484,4 @@
 	}
 
 	return nil
-=======
-		cs.logger.Errorf("failed to unmarshal response body, error: %v", err)
-		return resource.GetComputePortIdResponse{}, err
-	}
-
-	attachments := respData["interfaceAttachments"]
-
-	portId := attachments[0]["port_id"].(string)
-
-	respPort := resource.GetComputePortIdResponse{
-		PortId: portId,
-	}
-
-	return respPort, nil
->>>>>>> 6c6f25a5
 }